{
  "permissions": {
    "skipPrompts": true,
    "allow": [
<<<<<<< HEAD
      "Bash(git checkout:*)",
      "Bash(grep:*)"
=======
      "Bash(git pull:*)",
      "Bash(true)"
>>>>>>> 6a6e20cf
    ],
    "deny": []
  },
  "tools": {
    "fileOperations": true,
    "webSearch": true,
    "webFetch": true,
    "bash": true,
    "edit": true,
    "git": true
  },
  "contextEngineering": {
    "enabled": true,
    "prpGeneration": true,
    "agentCoordination": true,
    "mcpIntegration": true,
    "autoValidation": true
  },
  "multiAgent": {
    "coordinationEnabled": true,
    "parallelExecution": true,
    "errorEscalation": true,
    "healthChecks": true
  },
  "enabledMcpjsonServers": [
    "context7",
    "bright-data",
    "puppeteer",
    "digitalocean",
    "magic-21st"
  ],
  "enableAllProjectMcpServers": true
}<|MERGE_RESOLUTION|>--- conflicted
+++ resolved
@@ -2,13 +2,10 @@
   "permissions": {
     "skipPrompts": true,
     "allow": [
-<<<<<<< HEAD
       "Bash(git checkout:*)",
-      "Bash(grep:*)"
-=======
+      "Bash(grep:*)",
       "Bash(git pull:*)",
       "Bash(true)"
->>>>>>> 6a6e20cf
     ],
     "deny": []
   },
